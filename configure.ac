#
# ddcutil autotools configure script 
#

# Copyright (C) 2014-2023 Sanford Rockowitz <rockowitz@minsoft.com>
# SPDX-License-Identifier: GPL-2.0-or-later

dnl Generl notes:  
dnl - Macro names in comments are written in lower case to avoid processing as actual macros

###
### Initial Setup
###

AC_PREREQ([2.69])

<<<<<<< HEAD
m4_define([ddcutil_major_version], [2])
m4_define([ddcutil_minor_version], [0])
m4_define([ddcutil_micro_version], [0])
=======
m4_define([ddcutil_major_version], [1])
m4_define([ddcutil_minor_version], [4])
m4_define([ddcutil_micro_version], [5])
>>>>>>> 70457545
dnl ddcutil_version_suffix does not begin with hyphen, e.g. "dev", not "-dev"
m4_define([ddcutil_version_suffix], ["dev"])
# m4_ifelse(ddcutil_version_suffix,[], m4_define([ddcutil_version], [a]),define([ddcutil_version],[b]))
dnl mf_define( [ddcutil_version], m4_format([%s.%s.%s%s],[ddcutil_major_version],[ddcutil_minor_version],[ddcutil_micro_version],[ddcutil_version_suffix])
m4_define([ddcutil_version], [ddcutil_major_version.ddcutil_minor_version.ddcutil_micro_version])
dnl m4_ifdef('ddcutil_version_suffix' ,m4_define([ddcutil_version], [ddcutil_major_version.ddcutil_minor_version.ddcutil_micro_version]))

dnl It should be possible to define here the "fully qualified" version name, conditionally
dnl containing the version suffix, but after hours of trying to get that to work (5/2021) 
dnl I gave up.  It will be handled in the C code.

dnl process command line args, perform initializations
dnl sets among several output vars including  PACKAGE_NAME, PACKAGE_VERSION,
dnl PACKAGE_TARNAME (name of output package)
dnl causes VERSION to be set in config.h
<<<<<<< HEAD
AC_INIT([ddcutil],[ddcutil_version],[rockowitz@minsoft.com])
=======
dnl AC_INIT([ddcutil],[ddcutil_version],[rockowitz@minsoft.com])
AC_INIT([libddcutil4],[ddcutil_version],[rockowitz@minsoft.com])
>>>>>>> 70457545

dnl define preprocessor symbols
dnl was AC_DEFINE_UNQUOTED, but don't need extra handling?
dnl         symbol             value set by               comment 
AC_DEFINE( [VERSION_VMAJOR], [ ddcutil_major_version  ], [ddcutil major version] )
AC_DEFINE( [VERSION_VMINOR], [ ddcutil_minor_version  ], [ddcutil minor version] )
AC_DEFINE( [VERSION_VMICRO], [ ddcutil_micro_version  ], [ddcutil micro version] )
AC_DEFINE( [VERSION_VSUFFIX],[ ddcutil_version_suffix ], [ddcutil version suffix] )

dnl substitute @PACKAGE_MAJOR@ etc. in Makefile.am with the value of the environment variable
AC_SUBST( VERSION_VMAJOR,  [ddcutil_major_version] )
AC_SUBST( VERSION_VMINOR,  [ddcutil_minor_version] )
AC_SUBST( VERSION_VMICRO,  [ddcutil_micro_version] )
AC_SUBST( VERSION_VSUFFIX, [ddcutil_version_suffix] )
<<<<<<< HEAD
=======
AC_SUBST( PACKAGE_VSUFFIX, [ddcutil_version_suffix] )
>>>>>>> 70457545

AC_ARG_VAR(DBG, [Turn on script debugging messages(0/1)])
dnl AC_MSG_NOTICE([DBG = |$DBG|])

AM_CONDITIONAL(WARNINGS_ARE_ERRORS_COND, [test "x$ddcutil_version_suffix" != "x"] )

AS_IF( [test 0$DBG -ne 0], 
   AC_MSG_NOTICE([debug messages enabled]),
   AC_MSG_NOTICE([debug messages disabled])
   )

dnl reduce clutter,  save files litmain.sh, config.guess, missing etc. here instead of top directory
AC_CONFIG_AUX_DIR(config)
dnl sanity check: verify a unique file in source directory: 
AC_CONFIG_SRCDIR([src/util/coredefs.h])
AC_CONFIG_HEADERS([config.h])
AC_CONFIG_MACRO_DIR([m4])

AC_CONFIG_FILES([
	Makefile 
	src/Makefile 
	src/util/Makefile
	src/usb_util/Makefile
	src/base/Makefile
	src/vcp/Makefile
	src/dynvcp/Makefile
	src/i2c/Makefile
	src/usb/Makefile
	src/ddc/Makefile
	src/test/Makefile
	src/cmdline/Makefile
	src/app_sysenv/Makefile
	src/app_ddcutil/Makefile
	src/libmain/Makefile
	src/sample_clients/Makefile
	man/Makefile 
	data/Makefile 
	docs/Makefile
	docs/doxygen/Makefile
	src/public/ddcutil_macros.h
   ddcutil.pc
  ],
 )
dnl AC_CONFIG_FILES(package/upload_obsrpm, [chmod +x package/upload_obsrpm] )
dnl dnl AC_CONFIG_FILES(package/build_dpkg, [chmod +x package/build_dpkg] )
dnl dnl cannot chmod on build_dpkg, upload_obsrpm, since they will not exist within dpkg build environment

dnl not working, why?
# AC_DEFINE_UNQUOTED([DDCUTIL_MAJOR_VERSION], [$ddcutil_major_version], [ddcutil major version])


dnl Automake options to be applied to every Makefile.am in the tree: 
dnl The effect is as if each option were listed in AUTOMAKE_OPTIONS
dnl removed -Werror from AM_INIT_AUTOMAKE to allow compilation to proceed
dnl n. first option in our list is the required automake version
AM_INIT_AUTOMAKE([1.14 -Wall -Wno-extra-portability foreign subdir-objects ])

dnl alternatively, add "silent-rules" to AM_INIT_AUTOMAKE
dnl Eclipse warns that as of 2.68, AM_SILENT_RULES takes 0 arguments
dnl but in 2.69 it only defaults to silent with argument "yes"
dnl with "yes" arg, silent rules is the default
AM_SILENT_RULES([yes])

AM_PROG_AR

dnl explicitly initialize pkg-config in case first call to pkg_check_modules is within an if test:
PKG_PROG_PKG_CONFIG
required_packages= 

dnl Determines C compiler to use, sets output variable cc, ac_cv_prog_cc_c89
dnl Called by other macros, but must be called explicitly at top level for proper initialization
# AC_PROG_C99 for CENTOS 7 in OBS, EOL 6/30/2024
m4_version_prereq(2.70, [AC_PROG_CC], [AC_PROG_CC_C99])

dnl AC_PROG_LIBTOOL, AM_PROG_LIBTOOL are deprecated names for older versions of LT_INIT
dnl adds support for --enable/disable -static/shared, -with/without-pic configure flags
LT_INIT([disable-static])

dnl Automatically update libtool script if it becomes out of date:
AC_SUBST([LIBTOOL_DEPS])


### 
### Version specification
###

# libtool versioning - applies to libddcutil
#
# See http://sources.redhat.com/autobook/autobook/autobook_91.html#SEC91 for details
#
# increment;
# CURRENT   If the API or ABI interface has changed (reset REVISION to 0)
# REVISION  If the API and ABI remains the same, but bugs are fixed.
# AGE       backward compatibility (i.e. number of releases prior to current 
#           for which this release is backward compatible)
#
# Alternative comments: 
#
# Here are a set of rules to help you update your library version
# information:
#
#  1. Start with version information of `0:0:0' for each libtool library.
#  2. Update the version information only immediately before a public
#     release of your software. More frequent updates are unnecessary, and
#     only guarantee that the current interface number gets larger faster.
#  3. If the library source code has changed at all since the last update,
#     then increment revision (`c:r:a' becomes `c:r+1:a').
#  4. If any interfaces have been added, removed, or changed since the last
#     update, increment current, and set revision to 0.
#  5. If any interfaces have been added since the last public release, then
#     increment age.
#  6. If any interfaces have been removed since the last public release,
#     then set age to 0.
#

# The LT_... values are used to create the argument for the --version-info parm. 
# Note that this parm is processed differently depending on operating system.  
# For Linux, the second and third fields in the shared object name's suffix are
# taken directly from the command line, while the first is calculated as current-age.  
# For example, if LT_CURRENT=13, LT_REVISION=4, LT_AGE=4, the geneated parm 
# is --version-info "13:1:4", and the generated SO name looks like xxx.so.9.4.1

dnl 7/29/19 first use, LT_CURRENT set to 1
dnl temporary note: prev was 4 0 0 
LT_CURRENT=5
LT_REVISION=0
LT_AGE=0
AC_SUBST(LT_CURRENT)
AC_SUBST(LT_REVISION)
AC_SUBST(LT_AGE)


### 
### Recognize command options for configure script
### 

###
### Documented options
###

AC_MSG_NOTICE( [Checking configure command options...] )

dnl # residual setting so that Makefile.am files don't break
adl_header_dir=""
AM_CONDITIONAL([HAVE_ADL_COND], [test -n "$adl_header_dir"] )

dnl *** configure option: --enable-lib
AC_ARG_ENABLE([lib],
              [ AS_HELP_STRING([--enable-lib=@<:@yes/no@:>@], [Build shared library and clients@<:@default=yes@:>@] )],
              [enable_lib=${enableval}],
              [enable_lib=yes] )
dnl Set flag for automake.am:
AM_CONDITIONAL([ENABLE_SHARED_LIB_COND], [test "x$enable_lib" = "xyes"] )
dnl ENABLE_SHARED_LIB_FLAG used in package/ddcutil_spec.in
AS_IF([test "x$enable_lib" = "xyes"],
      AC_MSG_NOTICE( [lib...        enabled] )
      AC_SUBST(ENABLE_SHARED_LIB_FLAG, 1)
	  AC_DEFINE( [BUILD_SHARED_LIB], [1], [If defined, buid shared library.])
     ,
      AC_MSG_NOTICE( [lib...        disabled] )
      AC_SUBST(ENABLE_SHARED_LIB_FLAG, 0)
     )
     
dnl *** configure option: --install-lib-only
AC_ARG_ENABLE([install-lib-only],
              [ AS_HELP_STRING([--enable-install-lib-only=@<:@yes/no@:>@], [Install only shared shared librarys@<:@default=no@:>@] )],
              [enable_install_lib_only=${enableval}],
              [enable_install_lib_only=no] )
AM_CONDITIONAL([INSTALL_LIB_ONLY_COND], [test "x$enable_install_lib_only" = "xyes"] )
AS_IF([test "x$enable_install_lib_only" = "xyes"],
      AC_MSG_NOTICE( [install_lib_only...        enabled] )
     ,
      AC_MSG_NOTICE( [install_lib_only...        disabled] )
     )


AS_IF([test "x$enable_lib" = "xno" -a "x$enable_install_lib_only" = "xyes" ],
       AC_MSG_ERROR( [--disable-lib contradicts --enable-install-lib-only] )
   ) 

dnl *** configure option: --install-lib-only
AC_ARG_ENABLE([install-lib-only],
              [ AS_HELP_STRING([--enable-install-lib-only=@<:@yes/no@:>@], [Install only shared shared librarys@<:@default=no@:>@] )],
              [enable_install_lib_only=${enableval}],
              [enable_install_lib_only=no] )
AM_CONDITIONAL([INSTALL_LIB_ONLY_COND], [test "x$enable_install_lib_only" = "xyes"] )
AS_IF([test "x$enable_install_lib_only" = "xyes"],
      AC_MSG_NOTICE( [install_lib_only...        enabled] )
     ,
      AC_MSG_NOTICE( [install_lib_only...        disabled] )
     )


AS_IF([test "x$enable_lib" = "xno" -a "x$enable_install_lib_only" = "xyes" ],
       AC_MSG_ERROR( [--disable-lib contradicts --enable-install-lib-only] )
   ) 

dnl *** configure option: --enable-envcmds
AC_ARG_ENABLE([envcmds],
              [ AS_HELP_STRING([--enable-envcmds=@<:@yes/no@:>@], [Include environment and usbenvironment@<:@default=yes@:>@] )],
              [enable_envcmds=${enableval}],
              [enable_envcmds=yes] )
AS_IF([test "x$enable_envcmds" = "xyes"],
        AC_MSG_NOTICE( [envcmds...    enabled (provisional) ]  )
      ,
        AC_MSG_NOTICE( [envcmds...    disabled] )
     )

dnl *** configure option: --enable-udev
AC_ARG_ENABLE([udev],
              [ AS_HELP_STRING([--enable-udev=@<:@yes/no@:>@], [Use UDEV@<:@default=yes@:>@] )],
              [enable_udev=${enableval}],
              [enable_udev=yes] )
dnl AS_IF([test "x$enable_udev" = "xyes"],
dnl         AC_MSG_NOTICE( [udev...       enabled (provisional) ]  )
dnl       ,
dnl         AC_MSG_NOTICE( [udev...       disabled] )
dnl      )

dnl *** configure option: --enable-usb
AC_ARG_ENABLE([usb],
              [ AS_HELP_STRING( [--enable-usb=@<:@yes/no@:>@], [Support USB connected displays@<:@default=yes@:>@] )],
              [enable_usb=${enableval}],
              [enable_usb=yes] )
AS_IF([test "x$enable_usb" = "xyes"],
        AC_MSG_NOTICE( [usb...        enabled (provisional) ]  )
      ,
        AC_MSG_NOTICE( [usb...        disabled] )
     )

dnl *** configure option: --enable-drm
AC_ARG_ENABLE([drm],
              [ AS_HELP_STRING( [--enable-drm=@<:@yes/no@:>@], [Use DRM in diagnostics@<:@default=yes@:>@] )],
              [enable_drm=${enableval}],
              [enable_drm=yes] )
AS_IF([test "x$enable_drm" = "xyes"],
        AC_MSG_NOTICE( [drm...        enabled (provisional) ]  )
      ,
        AC_MSG_NOTICE( [drm...        disabled] )
     )
<<<<<<< HEAD
                        
=======
             
>>>>>>> 70457545
dnl *** configure option: --enable-x11
AC_ARG_ENABLE([x11],
              [ AS_HELP_STRING( [--enable-x11=@<:@yes/no@:>@], [Use X11 in diagnostics@<:@default=yes@:>@] )],
              [enable_x11=${enableval}],
              [enable_x11=yes] )
dnl AS_IF([test "x$enable_x11" = "xyes"],
dnl       AC_MSG_NOTICE( [x11...      enabled (provisional)]  ),
dnl       AC_MSG_NOTICE( [x11...      disabled] )
dnl      )              

dnl *** configure option: --enable-asan
AC_ARG_ENABLE([asan],
              [ AS_HELP_STRING( [--enable-asan=@<:@no/yes@:>@], [Build for asan (address sanitizer)@<:@default=no@:>@] )],
              [enable_asan=${enableval}],
              [enable_asan=no] )
AM_CONDITIONAL([ASAN_COND], [test "x$enable_asan" = "xyes"] )
AS_IF( [test "x$enable_asan" = "xyes"],
         AC_DEFINE( [WITH_ASAN], [1], [If defined, building for Asan instrumentation.])
         AC_MSG_NOTICE( [asan..........enabled] )
      ,
         AC_MSG_NOTICE( [asan..........disabled] )
     )

dnl dnl *** configure option: --enable-trace
dnl AC_ARG_ENABLE([trace],
dnl               [ AS_HELP_STRING( [--enable-trace=@<:@yes/no@:>@], [Output trace messages@<:@default=yes@:>@] )],
dnl               [enable_trace=${enableval}],
dnl               [enable_trace=yes] )
dnl AS_IF([test "x$enable_trace" = "xyes"],
dnl         AC_MSG_NOTICE( [trace...     enabled]  )
dnl         AC_DEFINE([ENABLE_TRACE], [1], [If defined, enable trace messages.])
dnl       ,
dnl         AC_MSG_NOTICE( [TRACE...     disabled] )
dnl      )

dnl *** configure option: --enable-targetbsd
AC_ARG_ENABLE([targetbsd],
              [ AS_HELP_STRING([--enable-targetbsd=@<:@no/yes@:>@], [Build for BSD@<:@default=no@:>@ (Developer-only)] )],
              [enable_targetbsd=${enableval}],
              [enable_targetbsd=no] )


dnl *** configure option: --enable-doxygen
AC_ARG_ENABLE([doxygen],
              [ AS_HELP_STRING( [--enable-doxygen=@<:@no/yes@:>@], [Build API documentation using Doxygen (if it is installed)@<:@default=no@:>@ (Developer-only)] )],
              [enable_doxygen=${enableval}],
              [enable_doxygen=no] )
AM_CONDITIONAL([ENABLE_DOXYGEN_COND], [test "x$enable_doxygen" = "xyes"] )
AS_IF([test "x$enable_doxygen" = "xyes"],
        AC_MSG_NOTICE( [doxygen...    enabled]  )
      ,
        AC_MSG_NOTICE( [doxygen...    disabled] )
     )

###
### Resolve choices for public options
###

AC_MSG_NOTICE( [Resolving options...] ) 
dnl --enable-targetbsd => --disable-envcmds, --disable-usb, --disable-udev

AS_IF([test "x$enable_targetbsd" = "xyes" -a "x$enable_envcmds" = "xyes" ],
       [ AC_MSG_NOTICE( [--enable-targetbsd forces --disable-envcmds] )
        enable_envcmds=no
       ]
   ) 

AS_IF([test "x$enable_targetbsd" = "xyes" -a "x$enable_udev" = "xyes" ],
       [ AC_MSG_NOTICE( [--enable-targetbsd forces --disable-udev] )
        enable_udev=no
       ]
   ) 

AS_IF([test "x$enable_targetbsd" = "xyes" -a "x$enable_usb" = "xyes" ],
       [ AC_MSG_NOTICE( [--enable-targetbsd forces --disable-usb] )
        enable_usb=no
       ]
   ) 

AS_IF([test "x$enable_udev" != "xyes" -a "x$enable_usb" = "xyes" ],
       [ AC_MSG_NOTICE( [--disable-udev forces --disable-usb] )
        enable_usb=no
       ]
   ) 

# --enable-install-lib-only => --disable-envcmds

AS_IF([test "x$enable_install_lib_only" = "xyes" -a "x$enable_envcmds" = "xyes"  ],
       [ AC_MSG_NOTICE( [--enable-install-lib-only forces --disable-envcmds] )
        enable_envcmds=no
       ]
   ) 

# --disable-envcmds => --disable-drm, --disable-x11

AS_IF([test "x$enable_envcmds" != "xyes" -a "x$enable_drm" = "xyes" ],
       [ AC_MSG_NOTICE( [--disable-envcmds forces --disable-drm] )
        enable_drm=no
       ]
   ) 

AS_IF([test "x$enable_envcmds" != "xyes" -a "x$enable_x11" = "xyes" ],
       [ AC_MSG_NOTICE( [--disable-envcmds forces --disable-x11] )
        enable_x11=no
       ]
   ) 


###
### Report resolved options and set conditionals, substitutions, and defines
###

AM_CONDITIONAL([ENABLE_TARGETBSD_COND], [test "x$enable_targetbsd" = "xyes"] )
AS_IF([test "x$enable_targetbsd" = "xyes"],
      AC_MSG_NOTICE( [targetbsd...  enabled] )
      AC_DEFINE( [TARGET_BSD], [1], [If defined, building for BSD.])
      AC_SUBST(ENABLE_TARGETBSD_FLAG, 1) 
     ,
      AC_MSG_NOTICE( [targetbsd...  disabled] )
      AC_SUBST(ENABLE_TARGETBSD_FLAG, 0)
      AC_DEFINE( [TARGET_LINUX], [1], [If defined, building for Linux.])
     )

AM_CONDITIONAL([ENABLE_ENVCMDS_COND], [test "x$enable_envcmds" = "xyes"] )
AS_IF([test "x$enable_envcmds" = "xyes"],
      AC_MSG_NOTICE( [envcmds...    enabled] )
      AC_DEFINE( [ENABLE_ENVCMDS], [1], [If defined, enable environment commands.])
      AC_SUBST(ENABLE_ENVCMDS_FLAG, 1) 
     ,
      AC_MSG_NOTICE( [envcmds...    disabled] )
      AC_SUBST(ENABLE_ENVCMDS_FLAG, 0)
     )

AM_CONDITIONAL([ENABLE_UDEV_COND], [test "x$enable_udev" = "xyes"] )
AS_IF([test "x$enable_udev" = "xyes"],
      AC_MSG_NOTICE( [udev...       enabled] )
      AC_DEFINE( [ENABLE_UDEV], [1], [If defined, use UDEV.])
      AC_SUBST(ENABLE_UDEV_FLAG, 1) 
     ,
      AC_MSG_NOTICE( [udev...       disabled] )
      AC_SUBST(ENABLE_UDEV_FLAG, 0)
     )

AM_CONDITIONAL([ENABLE_USB_COND], [test "x$enable_usb" = "xyes"] )
AS_IF([test "x$enable_usb" = "xyes"],
        AC_DEFINE( [USE_USB], [1], [If defined, use usb.])
        AC_SUBST(  ENABLE_USB_FLAG, [1] )
        AC_MSG_NOTICE( [usb...        enabled]  )
      ,
        AC_SUBST( ENABLE_USB_FLAG, [0] )
        AC_MSG_NOTICE( [usb...        disabled] )
     )

AS_IF([test "x$enable_x11" = "xyes"],
        AC_MSG_NOTICE( [x11...        enabled]  )
      ,
        AC_MSG_NOTICE( [x11...        disabled] )
     )


### Private options

dnl dnl *** configure option: --enable-yaml
dnl AC_ARG_ENABLE([yaml],
dnl               [ AS_HELP_STRING( [--enable-yaml=@<:@no/yes@:>@], [Enable YAML for external file parsing @<:@default=no@:>@] )],
dnl               [enable_yaml=${enableval}],
dnl               [enable_yaml=no] )
dnl AM_CONDITIONAL([ENABLE_YAML_COND], [test "x$enable_yaml" = "xyes"] )
dnl AS_IF([test "x$enable_yaml" = "xyes"],
dnl       AC_DEFINE( [ENABLE_YAML], [1], [Enable YAML for parsing.]) 
dnl       AC_MSG_NOTICE( [yaml... enabled]  )
dnl       ,
dnl       AC_MSG_NOTICE( [yaml... disabled] )
dnl     )


dnl *** configure option: --enable-testcases
AC_ARG_ENABLE([testcases],
              [ AS_HELP_STRING( [--enable-testcases=@<:@no/yes@:>@], [Include test cases @<:@default=no@:>@] (Developer-only) )],
              [include_testcases=${enableval}],
              [include_testcases=no] )
AM_CONDITIONAL([INCLUDE_TESTCASES_COND], [test "x$include_testcases" = "xyes"] )
AS_IF([test "x$include_testcases" = "xyes"],
      AC_DEFINE( [INCLUDE_TESTCASES], [1], [If defined, build with test cases.]) 
      AC_MSG_NOTICE( [testcases...  enabled]  )
      ,
      AC_MSG_NOTICE( [testcases...  disabled] )
     )

dnl *** configure option: --enable-callgraph
AC_ARG_ENABLE([callgraph],
              [ AS_HELP_STRING( [--enable-callgraph=@<:@no/yes@:>@], [Create .expand files for static call graph@<:@default=no@:>@] (Developer-only) )],
              [enable_callgraph=${enableval}],
              [enable_callgraph=no] )
AM_CONDITIONAL([ENABLE_CALLGRAPH_COND], [test "x$enable_callgraph" = "xyes"] )
AS_IF([test "x$enable_callgraph" = "xyes"],
      AC_MSG_NOTICE( [callgraph...  enabled]  ),
      AC_MSG_NOTICE( [callgraph...  disabled] )
     )

dnl *** configure option: --enable-failsim
AC_ARG_ENABLE([failsim],
              [ AS_HELP_STRING( [--enable-failsim=@<:@no/yes@:>@], [Build with failure simulation@<:@default=no@:>@ (Developer-only)] )],
              [enable_failsim=${enableval}],
              [enable_failsim=no] )
AM_CONDITIONAL([ENABLE_FAILSIM_COND], [test "x$enable_failsim" = "xyes"] )
AS_IF( [test "x$enable_failsim" = "xyes"],
         AC_DEFINE( [ENABLE_FAILSIM], [1], [If defined, enable failsim.])
         AC_MSG_NOTICE( [failsim.....  enabled] )
      ,
         AC_MSG_NOTICE( [failsim.....  disabled] )
     )

dnl *** configure option: --enable-force-suse
AC_ARG_ENABLE([force-suse],
              [ AS_HELP_STRING( [--enable-force-suse=@<:@no/yes@:>@], [Force SUSE target directories@<:@default=no@:>@ (Developer-only)]  )],
              [enable_force_suse=${enableval}],
              [enable_force_suse=no] )
AM_CONDITIONAL([ENABLE_FORCE_SUSE_COND], [test "x$enable_force_suse" = "xyes"] )
AS_IF( [test "x$enable_force_suse" = "xyes"],
         AC_DEFINE( [ENABLE_FORCE_SUSE], [1], [If defined, force SUSE target directories.])
         AC_MSG_NOTICE( [force-suse....enabled] )
      ,
         AC_MSG_NOTICE( [force-suse....disabled] )
     )


dnl Note to self: use autoheader to regenerate config.h.in whenever new defines added 


###
### Checks for typedefs, structures, and compiler characteristics.
###

AC_CHECK_HEADER_STDBOOL
AC_C_INLINE
AC_C_BIGENDIAN
AC_TYPE_SIZE_T
AC_TYPE_SSIZE_T
AC_TYPE_UINT16_T
AC_TYPE_UINT32_T
AC_TYPE_UINT8_T


###
### Checks for standard library functions.
###

AC_FUNC_MALLOC
AC_FUNC_REALLOC
AC_FUNC_STRERROR_R
AC_CHECK_FUNCS([clock_gettime memset nl_langinfo stpcpy strchr strdup strerror strrchr strtol])

dnl The dlopen() function is in the C library for *BSD and in
dnl libdl on GLIBC-based systems
AC_SEARCH_LIBS([dlopen], [dl dld], [], [
  AC_MSG_ERROR([unable to find the dlopen() function])
])


###
### Checks for header files.
###

AC_CHECK_HEADERS([fcntl.h langinfo.h libintl.h limits.h stdint.h stdlib.h string.h sys/ioctl.h termios.h unistd.h wchar.h  dlfcn.h execinfo.h])
dnl i2c-dev.h is in linux-headers
dnl i2c-dev.h not found:
dnl AC_CHECK_HEADERS([i2c-dev.h])

dnl dnl libi2c and libi2c-dev have no .pc files.  Check for header file instead.
dnl AC_CHECK_HEADER( [i2c/smbus.h],
dnl                     AC_MSG_NOTICE( [header file i2c/smbus.h found.] ), 
dnl                     AC_MSG_ERROR( [libi2c development package (e.g. libi2c-dev, name varies by distribution) >= 4.0 required.] )
dnl 					)


###
### Required library tests
###

dnl Notes on pkg_check_modules:
dnl 1) appends to xxx_CFLAGS and xxx_LIBS the output of pkg-config --cflags|--libs 
dnl 2) if no action-if-false branch defined, pkg_check_modules terminates execution if not found

dnl 9/2017: need >= 2.32 for g_thread_...() functions
PKG_CHECK_MODULES(GLIB,  glib-2.0 >= 2.40) 
required_packages="$required_packages glib-2.0 >= 2.40"
PKG_CHECK_MODULES(JANSSON, jansson >= 2.0)
required_packages="$required_packages jansson >= 2.0"

AS_IF( [test "x$enable_udev" = "xyes" ],
  [   PKG_CHECK_MODULES(UDEV,   libudev, 
       [ libudev_found=1],  
       [ libudev_found=0
           AC_MSG_NOTICE( [The package providing libudev.h varies by Linux distribution and release.] )
           AC_MSG_NOTICE( [It may be a udev specific package, e.g. libudev-dev, libudev-devel] )
           AC_MSG_NOTICE( [or it may be part of systemd, e.g systemd-devel] )
           AC_MSG_ERROR( [libudev not found] )
       ] )
       ]
     ,
     )
required_packages="$required_packages xrandr x11"
dnl how to handle libudev?   punt for now


###
### Optional library tests 
###

dnl TODO: use consistent pattern

### libusb 

dnl know that 1.0.8 fails, 1.0.20  works
AS_IF([test "x$enable_usb" = "xyes"],
         [ PKG_CHECK_MODULES(LIBUSB, libusb-1.0 >= 1.0.15, [libusb_found=yes] ) ],
         [ AC_MSG_NOTICE( [usb disabled, not checking for libusb] ) ]
     )

dnl Logically, these debug messages belong within the $enable_usb test, but the 
dnl nested brackests make the code hard to read.  It's LISP all over again.
AS_IF( [test 0$DBG -ne 0], 
       [
          AC_MSG_NOTICE( [LIBUSB_CFLAGS:    $LIBUSB_CFLAGS] )
          AC_MSG_NOTICE( [LIBUSB_LIBS:      $LIBUSB_LIBS] )
       ]) 

### libdrm 

AS_IF([test "x$enable_drm" = "xyes"],
         [ PKG_CHECK_MODULES(LIBDRM, libdrm >= 2.4.67, 
             [libdrm_found=yes], 
             [libdrm_found=no
              AC_MSG_WARN( [libdrm >= 2.4.67 not found. Forcing --disable-drm])
              enable_drm=no
             ]
           ) 
         ],
         [ AC_MSG_NOTICE( [drm disabled, not checking for libdrm] ) ]
     )

AM_CONDITIONAL([USE_LIBDRM_COND], [test "x$enable_drm" = "xyes"] )
AS_IF([test "x$enable_drm" = "xyes"],
        AC_DEFINE([USE_LIBDRM], [1], [Use libdrm])
        AC_MSG_NOTICE( [drm...        enabled]  )
      ,
        AC_MSG_NOTICE( [drm...        disabled] )
     )

AS_IF( [test 0$DBG -ne 0], 
       [
          AC_MSG_NOTICE( [LIBDRM_CFLAGS:    $LIBDRM_CFLAGS] )
          AC_MSG_NOTICE( [LIBDRM_LIBS:      $LIBDRM_LIBS] )
       ]) 


 
dnl ### libyaml 
dnl dnl PKG_CHECK_MODULES(YAML, yaml-0.1)
dnl 
dnl AS_IF([test "x$enable_yaml" = "xyes"],
dnl          [ PKG_CHECK_MODULES(YAML, yaml-0.1, 
dnl              [libyaml_found=yes], 
dnl              [libyaml_found=no
dnl               AC_MSG_WARN( [yaml-0.1  not found. Forcing --disable-yaml])
dnl               enable_yaml=no
dnl              ]
dnl            ) 
dnl          ],
dnl          [ AC_MSG_NOTICE( [yaml disabled, not checking for libyaml] ) ]
dnl      )
dnl 
dnl AM_CONDITIONAL([ENABLE_YAML_COND], [test "x$enable_yaml" = "xyes"] )
dnl AS_IF([test "x$enable_yaml" = "xyes"],
dnl         AC_DEFINE([ENABLE_YAML], [1], [Use yaml])
dnl         AC_MSG_NOTICE( [yaml... enabled]  )
dnl       ,
dnl         AC_MSG_NOTICE( [yaml... disabled] )
dnl      )
dnl 
dnl AS_IF( [test 0$DBG -ne 0], 
dnl        [
dnl           AC_MSG_NOTICE( [YAML_CFLAGS:    $YAML_CFLAGS] )
dnl           AC_MSG_NOTICE( [YAML_LIBS:      $YAML_LIBS] )
dnl        ]) 
 
### X11 

dnl PKG_CHECK_MODULES(XRANDR, xrandr)
dnl PKG_CHECK_MODULES(X11,    x11)

dnl Duplicate of next section?

dnl TODO: disable if enable-envcmds is false?

dnl Force disable of options if environment commands disabled

AS_IF([test "x$enable_x11" = "xyes"],
         [ PKG_CHECK_MODULES(LIBX11, x11)
           PKG_CHECK_MODULES(XRANDR, xrandr)
		   PKG_CHECK_MODULES(XEXT, xext)
         ]) 

AM_CONDITIONAL([USE_X11_COND], [test "x$enable_x11" = "xyes"] )
AS_IF([test "x$enable_x11" = "xyes"],
        AC_DEFINE([USE_X11], [1], [Use X11])
        AC_MSG_NOTICE( [x11...        enabled]  )
      ,
        AC_MSG_NOTICE( [x11...        disabled] )
     )

dnl AS_IF([test "x$enable_x11" = "xyes"],
dnl          [ PKG_CHECK_MODULES(XRANDR, xrandr)  
dnl         ])


dnl Note cflags and libs, but don't need to use in makefiles 
AS_IF( [test 0$DBG -ne 0], 
       [
          AC_MSG_NOTICE( [LIBX11_CFLAGS:    $LIBX11_CFLAGS] )
          AC_MSG_NOTICE( [LIBX11_LIBS:      $LIBX11_LIBS] )
       ]) 



### DOXYGEN

dnl AC_MSG_NOTICE([Start of DOXYGEN])
dnl AS_IF( [test "x$enable_doxygen" = "xyes"],
dnl         AC_MSG_NOTICE( [doxygen... enabled]  )
dnl       ,
dnl         AC_MSG_NOTICE( [doxygen... disabled] )
dnl      )

AS_IF([test "x$enable_doxygen" = "xyes"], 
      [
        dnl checks for doxygen program, sets or uses environment variable DOXYGEN
        AC_MSG_NOTICE([Checking for Doxygen...])
        FLM_PROG_TRY_DOXYGEN

        AS_IF( [test -n $DOXYGEN], 
          [
            AC_MSG_NOTICE([Calling dx_init_doxygen...])
            DX_PDF_FEATURE(ON)
            DX_HTML_FEATURE(ON)
            DX_INIT_DOXYGEN(ddcutil)
            AS_IF( [test 0$DBG -ne 0], 
               [
                  AC_MSG_NOTICE([Set by dx_init_doxygen:])
                  AC_MSG_NOTICE([  DOXYGEN:             $DOXYGEN            ])
                  AC_MSG_NOTICE([  dx_DOT_FEATURE:      $DX_DOT_FEATURE     ])
                  AC_MSG_NOTICE([  dx_FEATURE_doc       $DX_FEATURE_doc     ])
                  AC_MSG_NOTICE([  dx_DOXYGEN_FEATURE:  $DX_DOXYGEN_FEATURE ])
                  AC_MSG_NOTICE([  dx_HTML_FEATURE:     $DX_HTML_FEATURE    ])
                  AC_MSG_NOTICE([  dx_FLAG_html:        $DX_FLAG_HTML       ])
                  AC_MSG_NOTICE([  dx_PDF_FEATURE:      $DX_PDF_FEATURE     ])
                  AC_MSG_NOTICE([  DX_PROJECT:          $DX_PROJECT         ])
                  AC_MSG_NOTICE([  DX_CONFIG:           $DX_CONFIG          ])
                  AC_MSG_NOTICE([  DX_DOCDIR:           $DX_DOCDIR          ])
               ])
            AC_CONFIG_FILES( [docs/doxygen/doxyfile] )
          ]
          ,
          [
             AC_MSG_NOTICE([doxygen not found]) 
             enable_doxygen=no
          ]
        )
      ]
      ,
      [
        AC_MSG_NOTICE([doxygen disabled, not checking for Doxygen]) 
      ]
    )
dnl AC_MSG_NOTICE([enable_doxygen = ${enable_doxygen}])
dnl AM_CONDITIONAL( [HAVE_DOXYGEN], [test -n "$DOXYGEN"] )

dnl AM_CONDITIONAL( [USE_DOXYGEN], [test -n "$DOXYGEN" -a "x$enable_doxygen" = "xyes"])
AM_CONDITIONAL( [USE_DOXYGEN], [test "x$enable_doxygen" = "xyes"])

AM_COND_IF([USE_DOXYGEN], 
    AC_MSG_NOTICE([USE_DOXYGEN is set])
    ,
    AC_MSG_NOTICE([USE_DOXYGEN not set])
    )


### DOC-BASE

dnl n. doc-base is Debian specific
dnl doc-base does not have pc file.
AC_CHECK_PROGS( [DOCBASE_INSTALL_DOCS], [install-docs])
AS_IF( [test -n "$DOCBASE_INSTALL_DOCS"], 
          AC_MSG_NOTICE([doc-base execuable found])
          AC_CONFIG_FILES([docs/ddcutil-c-api]), 
          AC_MSG_WARN([doc-base not installed - continuing without doc-base support])
     )
AM_CONDITIONAL( [HAVE_DOCBASE], [test -n "$DOCBASE_INSTALL_DOCS"])


### Library

AS_IF([test "x$enable_lib" = "xyes"],
     [ PKG_CHECK_MODULES(ZLIB,  zlib)  ],
     )



AS_IF( [test "x$enable_asan" = "xyes"], [
   required_packages="asan $required_packages"
   # has no effect on $CFLAGS
   CFLAGS="$CFLAGS -fsanitize=address"
   CFLAGS="$CFLAGS -fsanitize-address-use-after-scope -fno-omit-frame-pointer"
   ])


dnl AC_MSG_NOTICE([======================== required_packages:   $required_packages])
AC_SUBST(REQUIRED_PACKAGES,$required_packages)


### Opsys variability

dnl Fails: if building in OBS, SUSE is in /proc/version, even when building for Fedora
dnl TODO: do not modify if explicitly set
dnl AC_MSG_NOTICE([Original docdir:   ${docdir}])
dnl AS_IF( [ grep SUSE /proc/version ], [
dnl 	AC_MSG_NOTICE( [IS SUSE]) 
dnl         docdir=\${datarootdir}/doc/packages/\${PACKAGE_TARNAME}
dnl 	], [
dnl	AC_MSG_NOTICE( [NOT SUSE] )
dnl 	] )


dnl AC_MSG_NOTICE([======> Tests for SUSE target:])

dnl test using  [ grep SUSE /proc/version ] 
dnl always tests true on OBS, i.e reports the OS on which the build system is running, not the target os

dnl test using  [ ls -d /usr/share/doc/packages ]
dnl always tests true on OBS 

dnl test using  [test "x$enable_force_suse" = "xyes"], i.e. enable-force_suse parm passed to configure
dnl works

dnl test using  [ grep suse /etc/os-release ]
dnl successfully detects target OS when run on OBS

dnl test using  [lsb-release -i | grep SUSE ]
dnl on OBS, command not found


AC_MSG_CHECKING( [target OS using /etc/os-release] )
AS_IF( [ grep suse /etc/os-release > /dev/null], [
   AC_MSG_RESULT( [target is SUSE]) 
   docdir=\${datarootdir}/doc/packages/\${PACKAGE_TARNAME}
   AC_MSG_NOTICE( [..Forcing docdir to ${docdir}] )
   ], [
   AC_MSG_RESULT( [target is not SUSE ] )
   ] )



###
### Generate output   
###

dnl called once at end of configure.ac, generates and runs config.status
AC_OUTPUT

dnl a brief summary
AC_MSG_RESULT([
	ddcutil $VERSION
	version suffix:   ddcutil_version_suffix
	=============

	libtool version  	${LT_CURRENT}:${LT_REVISION}:${LT_AGE}

	prefix:                 ${prefix}
	exec_prefix:            ${exec_prefix}
	libexecdir:             ${libexecdir}
	bindir:                 ${bindir}
	libdir:                 ${libdir}
	datarootdir:            ${datarootdir}
	datadir:                ${datadir}
	docdir:                 ${docdir}
	mandir:               	${mandir}
	includedir:             ${includedir}
	pkgconfigdir:           ${pkgconfigdir}
	required_packages:      ${required_packages}

	enable_lib:             ${enable_lib}
	enable_install_lib_only ${enable_install_lib_only}
	enable_envcmds          ${enable_envcmds}
	enable_udev             ${enable_udev}
	enable_usb:             ${enable_usb}
	enable_drm:             ${enable_drm}   
	enable_x11:             ${enable_x11}   
dnl	enable_trace:           ${enable_trace}  
	enable_asan:            ${enable_asan}

	Developer-only options:
	enable_targetbsd:       ${enable_targetbsd}
	enable_doxygen:         ${enable_doxygen}
	enable_failsim:         ${enable_failsim}
	include_testcases:      ${include_testcases}

	compiler:               ${CC}
	CFLAGS:                 ${CFLAGS}
	CPPFLAGS:               ${CPPFLAGS}
	LDFLAGS:                ${LDFLAGS}
])
dnl cat config.h<|MERGE_RESOLUTION|>--- conflicted
+++ resolved
@@ -14,15 +14,9 @@
 
 AC_PREREQ([2.69])
 
-<<<<<<< HEAD
 m4_define([ddcutil_major_version], [2])
 m4_define([ddcutil_minor_version], [0])
 m4_define([ddcutil_micro_version], [0])
-=======
-m4_define([ddcutil_major_version], [1])
-m4_define([ddcutil_minor_version], [4])
-m4_define([ddcutil_micro_version], [5])
->>>>>>> 70457545
 dnl ddcutil_version_suffix does not begin with hyphen, e.g. "dev", not "-dev"
 m4_define([ddcutil_version_suffix], ["dev"])
 # m4_ifelse(ddcutil_version_suffix,[], m4_define([ddcutil_version], [a]),define([ddcutil_version],[b]))
@@ -38,12 +32,7 @@
 dnl sets among several output vars including  PACKAGE_NAME, PACKAGE_VERSION,
 dnl PACKAGE_TARNAME (name of output package)
 dnl causes VERSION to be set in config.h
-<<<<<<< HEAD
 AC_INIT([ddcutil],[ddcutil_version],[rockowitz@minsoft.com])
-=======
-dnl AC_INIT([ddcutil],[ddcutil_version],[rockowitz@minsoft.com])
-AC_INIT([libddcutil4],[ddcutil_version],[rockowitz@minsoft.com])
->>>>>>> 70457545
 
 dnl define preprocessor symbols
 dnl was AC_DEFINE_UNQUOTED, but don't need extra handling?
@@ -58,10 +47,6 @@
 AC_SUBST( VERSION_VMINOR,  [ddcutil_minor_version] )
 AC_SUBST( VERSION_VMICRO,  [ddcutil_micro_version] )
 AC_SUBST( VERSION_VSUFFIX, [ddcutil_version_suffix] )
-<<<<<<< HEAD
-=======
-AC_SUBST( PACKAGE_VSUFFIX, [ddcutil_version_suffix] )
->>>>>>> 70457545
 
 AC_ARG_VAR(DBG, [Turn on script debugging messages(0/1)])
 dnl AC_MSG_NOTICE([DBG = |$DBG|])
@@ -302,11 +287,7 @@
       ,
         AC_MSG_NOTICE( [drm...        disabled] )
      )
-<<<<<<< HEAD
-                        
-=======
-             
->>>>>>> 70457545
+
 dnl *** configure option: --enable-x11
 AC_ARG_ENABLE([x11],
               [ AS_HELP_STRING( [--enable-x11=@<:@yes/no@:>@], [Use X11 in diagnostics@<:@default=yes@:>@] )],
