/* ddc_vcp_version.c
 *
 * Created on: Dec 31, 2015
 *
 * Functions to obtain the VCP (MCCS) version for a display.
 * These functions are in a separate source file to simplify
 * the acyclic graph of #includes within the ddc source directory.
 *
 * <copyright>
 * Copyright (C) 2014-2015 Sanford Rockowitz <rockowitz@minsoft.com>
 *
 * Licensed under the GNU General Public License Version 2
 *
 * This program is free software; you can redistribute it and/or modify
 * it under the terms of the GNU General Public License as published by
 * the Free Software Foundation; either version 2 of the License, or
 * (at your option) any later version.
 *
 * This program is distributed in the hope that it will be useful,
 * but WITHOUT ANY WARRANTY; without even the implied warranty of
 * MERCHANTABILITY or FITNESS FOR A PARTICULAR PURPOSE.  See the
 * GNU General Public License for more details.
 *
 * You should have received a copy of the GNU General Public License
 * along with this program; if not, write to the Free Software
 * Foundation, Inc., 51 Franklin Street, Fifth Floor, Boston, MA 02110-1301 USA.
 * </endcopyright>
 */

#include <config.h>

#include <assert.h>
#include <stdbool.h>

#include "base/core.h"
#include "base/displays.h"
#include "base/status_code_mgt.h"

#ifdef USE_USB
#include "usb/usb_vcp.h"
#endif

#include "ddc/ddc_packet_io.h"
#include "ddc/ddc_vcp.h"

#include "ddc/ddc_vcp_version.h"


//
// Functions for VCP (MCCS) version
//

/* Gets the VCP version.
 *
 * Because the VCP version is used repeatedly for interpreting other
 * VCP feature values, it is cached.
 *
 * Arguments:
 *    dh     display handle
 *
 * Returns:
 *    Version_Spec struct containing version, contains 0.0 if version
 *    could not be retrieved (pre MCCS v2)
 */
Version_Spec get_vcp_version_by_display_handle(Display_Handle * dh) {
   bool debug = false;
   // TMI
   // DBGMSF(debug, "Starting. dh=%p, dh->vcp_version =  %d.%d",
   //               dh, dh->vcp_version.major, dh->vcp_version.minor);
   if (is_vcp_version_unqueried(dh->vcp_version)) {
      if (debug) {
         DBGMSG("Starting.  vcp_version not set");
         report_display_handle(dh, /*msg=*/ NULL, 1);
      }
      dh->vcp_version = VCP_SPEC_UNKNOWN;

      if (dh->io_mode == USB_IO) {
#ifdef USE_USB
         // DBGMSG("Trying to get VESA version...");
         __s32 vesa_ver =  usb_get_vesa_version(dh->fh);
         DBGMSF(debug, "VESA version from usb_get_vesa_version(): 0x%08x", vesa_ver);
         if (vesa_ver) {
            DBGMSF(debug, "VESA version from usb_get_vesa_version(): 0x%08x", vesa_ver);
            dh->vcp_version.major = (vesa_ver >> 8) & 0xff;
            dh->vcp_version.minor = vesa_ver & 0xff;
         }
         else {
            DBGMSF(debug, "Error detecting VESA version using usb_get_vesa_version()");
         }
#else
         PROGRAM_LOGIC_ERROR("ddcutil not built with USB support");
#endif
      }
      else {    // normal case, not USB
         Single_Vcp_Value * pvalrec;

         // verbose output is distracting since this function is called when
         // querying for other things
         Output_Level olev = get_output_level();
         if (olev == OL_VERBOSE)
            set_output_level(OL_NORMAL);
         Global_Status_Code gsc = get_vcp_value(dh, 0xdf, NON_TABLE_VCP_VALUE, &pvalrec);
         if (olev == OL_VERBOSE)
            set_output_level(olev);

         if (gsc == 0) {
            dh->vcp_version.major = pvalrec->val.nc.sh;
            dh->vcp_version.minor = pvalrec->val.nc.sl;
         }
         else {
            // happens for pre MCCS v2 monitors
            DBGMSF(debug, "Error detecting VCP version using VCP feature 0xdf. gsc=%s\n", gsc_desc(gsc) );
         }
      }
      DBGMSF(debug, "Non-cache lookup returning: %d.%d", dh->vcp_version.major, dh->vcp_version.minor);
   }
   // DBGMSF(debug, "Returning: %d.%d", dh->vcp_version.major, dh->vcp_version.minor);
   assert( !vcp_version_eq(dh->vcp_version, VCP_SPEC_UNQUERIED) );
   return dh->vcp_version;
}


/* Gets the VCP version.
 *
 * Because the VCP version is used repeatedly for interpreting other
 * VCP feature values, it is cached.
 *
 * Arguments:
 *    dref     display reference
 *
 * Returns:
 *    Version_Spec struct containing version, contains 0.0 if version
 *    could not be retrieved (pre MCCS v2)
 */
Version_Spec get_vcp_version_by_display_ref(Display_Ref * dref) {
   bool debug = true;
   DBGMSF(debug, "Starting. dref=%p, dref->vcp_version =  %d.%d\n",
                 dref, dref->vcp_version.major, dref->vcp_version.minor);

<<<<<<< HEAD
   if (is_vcp_version_unqueried(dref->vcp_version)) {
      Display_Handle * dh = ddc_open_display(dref, CALLOPT_ERR_MSG | CALLOPT_ERR_ABORT);
=======
   if (is_version_unqueried(dref->vcp_version)) {
      Display_Handle * dh = NULL;
      // no need to check return code since aborting
      ddc_open_display(dref, CALLOPT_ERR_MSG | CALLOPT_ERR_ABORT, &dh);
>>>>>>> 363a1f4a
      dref->vcp_version = get_vcp_version_by_display_handle(dh);
      ddc_close_display(dh);
   }

<<<<<<< HEAD
   // DBGMSG("Returning: %d.%d", dref->vcp_version.major, vspec.minor);
   assert( !vcp_version_eq(dref->vcp_version, VCP_SPEC_UNQUERIED) );
=======
   DBGMSF(debug, "Returning: %d.%d", dref->vcp_version.major, dref->vcp_version.minor);
>>>>>>> 363a1f4a
   return dref->vcp_version;
}
<|MERGE_RESOLUTION|>--- conflicted
+++ resolved
@@ -137,24 +137,15 @@
    DBGMSF(debug, "Starting. dref=%p, dref->vcp_version =  %d.%d\n",
                  dref, dref->vcp_version.major, dref->vcp_version.minor);
 
-<<<<<<< HEAD
    if (is_vcp_version_unqueried(dref->vcp_version)) {
-      Display_Handle * dh = ddc_open_display(dref, CALLOPT_ERR_MSG | CALLOPT_ERR_ABORT);
-=======
-   if (is_version_unqueried(dref->vcp_version)) {
       Display_Handle * dh = NULL;
       // no need to check return code since aborting
       ddc_open_display(dref, CALLOPT_ERR_MSG | CALLOPT_ERR_ABORT, &dh);
->>>>>>> 363a1f4a
       dref->vcp_version = get_vcp_version_by_display_handle(dh);
       ddc_close_display(dh);
    }
 
-<<<<<<< HEAD
-   // DBGMSG("Returning: %d.%d", dref->vcp_version.major, vspec.minor);
    assert( !vcp_version_eq(dref->vcp_version, VCP_SPEC_UNQUERIED) );
-=======
    DBGMSF(debug, "Returning: %d.%d", dref->vcp_version.major, dref->vcp_version.minor);
->>>>>>> 363a1f4a
    return dref->vcp_version;
 }
